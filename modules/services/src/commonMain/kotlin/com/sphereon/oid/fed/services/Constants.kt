--- conflicted
+++ resolved
@@ -19,11 +19,8 @@
         const val CRIT_NOT_FOUND = "Crit not found"
         const val FAILED_TO_DELETE_CRIT = "Failed to delete crit"
         const val NO_KEYS_FOUND = "No keys found"
-<<<<<<< HEAD
-=======
         const val SUBORDINATE_NOT_FOUND = "Subordinate not found"
         const val SUBORDINATE_JWK_NOT_FOUND = "Subordinate JWK not found"
         const val SUBORDINATE_STATEMENT_NOT_FOUND = "Subordinate statement not found"
->>>>>>> 8811eb39
     }
 }