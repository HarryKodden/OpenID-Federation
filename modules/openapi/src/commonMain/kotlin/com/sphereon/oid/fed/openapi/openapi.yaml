--- conflicted
+++ resolved
@@ -2502,8 +2502,6 @@
         - key
         - value
 
-<<<<<<< HEAD
-=======
     CreateAuthorityHintDTO:
       type: object
       properties:
@@ -2513,7 +2511,6 @@
           example: openid_relying_party
       required:
         - identifier
->>>>>>> 155e1e94
 
     OAuthDynamicClientMetadata:
       type:
