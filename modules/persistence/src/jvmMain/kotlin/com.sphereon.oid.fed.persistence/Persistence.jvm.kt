package com.sphereon.oid.fed.persistence

import app.cash.sqldelight.db.QueryResult
import app.cash.sqldelight.db.SqlCursor
import app.cash.sqldelight.db.SqlDriver
import com.sphereon.oid.fed.persistence.database.PlatformSqlDriver
<<<<<<< HEAD
import com.sphereon.oid.fed.persistence.models.*
=======
import com.sphereon.oid.fed.persistence.models.AccountQueries
import com.sphereon.oid.fed.persistence.models.AuthorityHintQueries
import com.sphereon.oid.fed.persistence.models.EntityConfigurationMetadataQueries
import com.sphereon.oid.fed.persistence.models.EntityConfigurationStatementQueries
import com.sphereon.oid.fed.persistence.models.KeyQueries
import com.sphereon.oid.fed.persistence.models.SubordinateQueries
>>>>>>> 155e1e94

actual object Persistence {
    actual val entityConfigurationStatementQueries: EntityConfigurationStatementQueries
    actual val accountQueries: AccountQueries
    actual val keyQueries: KeyQueries
    actual val subordinateQueries: SubordinateQueries
    actual val entityConfigurationMetadataQueries: EntityConfigurationMetadataQueries
<<<<<<< HEAD
=======
    actual val authorityHintQueries: AuthorityHintQueries
>>>>>>> 155e1e94

    init {
        val driver = getDriver()
        runMigrations(driver)

        val database = Database(driver)
        accountQueries = database.accountQueries
        entityConfigurationStatementQueries = database.entityConfigurationStatementQueries
        keyQueries = database.keyQueries
        subordinateQueries = database.subordinateQueries
        entityConfigurationMetadataQueries = database.entityConfigurationMetadataQueries
<<<<<<< HEAD
=======
        authorityHintQueries = database.authorityHintQueries
>>>>>>> 155e1e94
    }

    private fun getDriver(): SqlDriver {
        return PlatformSqlDriver().createPostgresDriver(
            System.getenv(Constants.DATASOURCE_URL),
            System.getenv(Constants.DATASOURCE_USER),
            System.getenv(Constants.DATASOURCE_PASSWORD)
        )
    }

    private fun runMigrations(driver: SqlDriver) {
        setupSchemaVersioningTable(driver)

        val currentVersion = getCurrentDatabaseVersion(driver)
        val newVersion = Database.Schema.version

        if (currentVersion < newVersion) {
            Database.Schema.migrate(driver, currentVersion, newVersion)
            updateDatabaseVersion(driver, newVersion)
        }
    }

    private fun setupSchemaVersioningTable(driver: SqlDriver) {
        driver.execute(null, "CREATE TABLE IF NOT EXISTS schema_version (version INTEGER NOT NULL)", 0)
    }

    private fun getCurrentDatabaseVersion(driver: SqlDriver): Long {
        val versionQuery = "SELECT version FROM schema_version ORDER BY version DESC LIMIT 1"

        val version = driver.executeQuery(null, versionQuery, parameters = 0, mapper = { cursor: SqlCursor ->
            QueryResult.Value(if (cursor.next().value) cursor.getLong(0) else null)
        })

        return version.value ?: 0
    }

    private fun updateDatabaseVersion(driver: SqlDriver, newVersion: Long) {
        val updateQuery = "INSERT INTO schema_version (version) VALUES (?)"
        driver.execute(null, updateQuery, 1) {
            bindLong(0, newVersion)
        }
    }
}<|MERGE_RESOLUTION|>--- conflicted
+++ resolved
@@ -4,16 +4,12 @@
 import app.cash.sqldelight.db.SqlCursor
 import app.cash.sqldelight.db.SqlDriver
 import com.sphereon.oid.fed.persistence.database.PlatformSqlDriver
-<<<<<<< HEAD
-import com.sphereon.oid.fed.persistence.models.*
-=======
 import com.sphereon.oid.fed.persistence.models.AccountQueries
 import com.sphereon.oid.fed.persistence.models.AuthorityHintQueries
 import com.sphereon.oid.fed.persistence.models.EntityConfigurationMetadataQueries
 import com.sphereon.oid.fed.persistence.models.EntityConfigurationStatementQueries
 import com.sphereon.oid.fed.persistence.models.KeyQueries
 import com.sphereon.oid.fed.persistence.models.SubordinateQueries
->>>>>>> 155e1e94
 
 actual object Persistence {
     actual val entityConfigurationStatementQueries: EntityConfigurationStatementQueries
@@ -21,10 +17,7 @@
     actual val keyQueries: KeyQueries
     actual val subordinateQueries: SubordinateQueries
     actual val entityConfigurationMetadataQueries: EntityConfigurationMetadataQueries
-<<<<<<< HEAD
-=======
     actual val authorityHintQueries: AuthorityHintQueries
->>>>>>> 155e1e94
 
     init {
         val driver = getDriver()
@@ -36,10 +29,7 @@
         keyQueries = database.keyQueries
         subordinateQueries = database.subordinateQueries
         entityConfigurationMetadataQueries = database.entityConfigurationMetadataQueries
-<<<<<<< HEAD
-=======
         authorityHintQueries = database.authorityHintQueries
->>>>>>> 155e1e94
     }
 
     private fun getDriver(): SqlDriver {
